//
// Copyright (C) 2020 Intel Corporation
//
// SPDX-License-Identifier: Apache-2.0

package driver

import (
	"context"
	"encoding/binary"
	"fmt"
	"github.com/edgexfoundry/go-mod-core-contracts/clients/logger"
	"github.impcloud.net/RSP-Inventory-Suite/device-llrp-go/internal/llrp"
	"net"
	"os"
	"strconv"
	"sync"
	"sync/atomic"
	"testing"
	"time"
)

type inetTest struct {
	inet  string
	first string
	last  string
	size  uint32
	err   bool
}

var (
	svc = NewMockSdkService()
)

func TestMain(m *testing.M) {
<<<<<<< HEAD
	Instance()
=======
	NewProtocolDriver()

>>>>>>> 2e0cc4f3
	driver.svc = svc
	driver.lc = logger.NewClient("test", false, "", "DEBUG")
	driver.config = &driverConfiguration{
		DiscoverySubnets:    []string{"127.0.0.1/32"},
		ProbeAsyncLimit:     1000,
		ProbeTimeoutSeconds: 1,
		ScanPort:            "50923",
	}

	os.Exit(m.Run())
}

// todo: add unit tests for re-discovering disabled devices, and device ip changes

// TestAutoDiscoverNaming tests the naming of discovered devices using various
// different known and unknown vendors and models. It also tests the difference between
// mac based and epc based identification.
func TestAutoDiscoverNaming(t *testing.T) {
	tests := []struct {
		name        string
		description string
		identity    llrp.Identification
		caps        llrp.GeneralDeviceCapabilities
	}{
		{
			name:        "SpeedwayR-19-C5-D6",
			description: "Test standard Speedway R420",
			identity: llrp.Identification{
				IDType:   llrp.ID_MAC_EUI64,
				ReaderID: []byte{0x00, 0x00, 0x00, 0x00, 0x19, 0xC5, 0xD6},
			},
			caps: llrp.GeneralDeviceCapabilities{
				DeviceManufacturer: uint32(Impinj),
				Model:              uint32(SpeedwayR420),
				FirmwareVersion:    "5.14.0.240",
			},
		},
		{
			name:        "xArray-25-9C-D4",
			description: "Test standard xArray",
			identity: llrp.Identification{
				IDType:   llrp.ID_MAC_EUI64,
				ReaderID: []byte{0x00, 0x00, 0x00, 0x00, 0x25, 0x9C, 0xD4},
			},
			caps: llrp.GeneralDeviceCapabilities{
				DeviceManufacturer: uint32(Impinj),
				Model:              uint32(XArray),
				FirmwareVersion:    "5.14.0.240",
			},
		},
		{
			name:        "LLRP-D2-7F-A1",
			description: "Test unknown Impinj model with MAC_EUI64 ID type",
			identity: llrp.Identification{
				IDType:   llrp.ID_MAC_EUI64,
				ReaderID: []byte{0x00, 0x00, 0x00, 0x00, 0xD2, 0x7F, 0xA1},
			},
			caps: llrp.GeneralDeviceCapabilities{
				DeviceManufacturer: uint32(Impinj),
				Model:              uint32(0x32), // unknown model
				FirmwareVersion:    "7.0.0",
			},
		},
		{
			name:        "LLRP-302411f9c92d4f",
			description: "Test unknown Impinj model with EPC ID type",
			identity: llrp.Identification{
				IDType:   llrp.ID_EPC,
				ReaderID: []byte{0x30, 0x24, 0x11, 0xF9, 0xC9, 0x2D, 0x4F},
			},
			caps: llrp.GeneralDeviceCapabilities{
				DeviceManufacturer: uint32(Impinj),
				Model:              uint32(0x32), // unknown model
				FirmwareVersion:    "7.0.0",
			},
		},
		{
			name:        "LLRP-FC-4D-1A",
			description: "Test unknown vendor and unknown model with MAC_EUI64 ID type",
			identity: llrp.Identification{
				IDType:   llrp.ID_MAC_EUI64,
				ReaderID: []byte{0x00, 0x00, 0x00, 0x00, 0xFC, 0x4D, 0x1A},
			},
			caps: llrp.GeneralDeviceCapabilities{
				DeviceManufacturer: uint32(0x32), // unknown vendor
				Model:              uint32(0x32), // unknown model
				FirmwareVersion:    "1.0.0",
			},
		},
		{
			name:        "LLRP-001a004fd9ca2b",
			description: "Test unknown vendor and unknown model with EPC ID type",
			identity: llrp.Identification{
				IDType:   llrp.ID_EPC,                                      // test non-mac id types
				ReaderID: []byte{0x00, 0x1A, 0x00, 0x4F, 0xD9, 0xCA, 0x2B}, // will be used as-is, not parsed
			},
			caps: llrp.GeneralDeviceCapabilities{
				DeviceManufacturer: uint32(0x32), // unknown vendor
				Model:              uint32(0x32), // unknown model
				FirmwareVersion:    "1.0.0",
			},
		},
	}

	port, err := strconv.Atoi(driver.config.ScanPort)
	if err != nil {
		t.Fatalf("Failed to parse driver.config.ScanPort, unable to run discovery tests. value = %v", driver.config.ScanPort)
	}

	// create a fake rx sensitivity table to produce a more valid GetReaderCapabilitiesResponse
	var i uint16
	sensitivities := make([]llrp.ReceiveSensitivityTableEntry, 11)
	for i = 1; i <= 11; i++ {
		sensitivities = append(sensitivities, llrp.ReceiveSensitivityTableEntry{
			Index:              i,
			ReceiveSensitivity: 10 + (4 * (i - 1)), // min 10, max 50
		})
	}

	for _, test := range tests {
		t.Run(test.name, func(t *testing.T) {
			emu := llrp.NewTestEmulator(!testing.Verbose())
			if err := emu.StartAsync(port); err != nil {
				t.Fatalf("unable to start emulator: %+v", err)
			}

			readerConfig := llrp.GetReaderConfigResponse{
				Identification: &test.identity,
			}
			emu.SetResponse(llrp.MsgGetReaderConfig, &readerConfig)

			test.caps.ReceiveSensitivities = sensitivities
			readerCaps := llrp.GetReaderCapabilitiesResponse{
				GeneralDeviceCapabilities: &test.caps,
			}
			emu.SetResponse(llrp.MsgGetReaderCapabilities, &readerCaps)

			ctx, cancel := context.WithTimeout(context.Background(), 30*time.Second)
			defer cancel()

			discovered := autoDiscover(ctx)
			if len(discovered) != 1 {
				t.Errorf("expected 1 discovered device, however got: %d", len(discovered))
			} else if discovered[0].Name != test.name {
				t.Errorf("expected discovered device's name to be %s, but was: %s", test.name, discovered[0].Name)
			}

			if err := emu.Shutdown(); err != nil {
				t.Errorf("error shutting down test emulator: %s", err.Error())
			}
		})
	}
}

// TestAutoDiscover uses an emulator to fake discovery process on localhost.
// It checks:
// 1. That no devices are discovered when the emulator is not running
// 2. It discovers the emulator ok when it is running
// 3. It does not re-discover the emulator when it is already registered with EdgeX
func TestAutoDiscover(t *testing.T) {
	// attempt to discover without emulator, expect none found
	svc.clearDevices()
	discovered := autoDiscover(context.Background())
	if len(discovered) != 0 {
		t.Fatalf("expected 0 discovered devices, however got: %d", len(discovered))
	}

	// attempt to discover WITH emulator, expect emulator to be found
	port, err := strconv.Atoi(driver.config.ScanPort)
	if err != nil {
		t.Fatalf("Failed to parse driver.config.ScanPort, unable to run discovery tests. value = %v", driver.config.ScanPort)
	}
	emu := llrp.NewTestEmulator(!testing.Verbose())
	if err := emu.StartAsync(port); err != nil {
		t.Fatalf("unable to start emulator: %+v", err)
	}

	readerConfig := llrp.GetReaderConfigResponse{
		Identification: &llrp.Identification{
			IDType:   llrp.ID_MAC_EUI64,
			ReaderID: []byte{0x00, 0x00, 0x00, 0x00, 0x19, 0xC5, 0xD6},
		},
	}
	emu.SetResponse(llrp.MsgGetReaderConfig, &readerConfig)

	readerCaps := llrp.GetReaderCapabilitiesResponse{
		GeneralDeviceCapabilities: &llrp.GeneralDeviceCapabilities{
			MaxSupportedAntennas:    4,
			CanSetAntennaProperties: false,
			HasUTCClock:             true,
			DeviceManufacturer:      uint32(Impinj),
			Model:                   uint32(SpeedwayR420),
			FirmwareVersion:         "5.14.0.240",
		},
	}
	emu.SetResponse(llrp.MsgGetReaderCapabilities, &readerCaps)

	discovered = autoDiscover(context.Background())
	if len(discovered) != 1 {
		t.Fatalf("expected 1 discovered device, however got: %d", len(discovered))
	}
	svc.AddDiscoveredDevices(discovered)

	// attempt to discover again WITH emulator, however expect emulator to be skipped
	svc.resetAddedCount()
	discovered = autoDiscover(context.Background())
	if len(discovered) != 0 {
		t.Fatalf("expected no devices to be discovered, but was %d", len(discovered))
	}

	if err := emu.Shutdown(); err != nil {
		t.Errorf("error shutting down test emulator: %+v", err)
	}
	// reset
	svc.clearDevices()
}

func mockIpWorker(ipCh <-chan uint32, result *inetTest) {
	ip := net.IP([]byte{0, 0, 0, 0})
	var last uint32

	for a := range ipCh {
		atomic.AddUint32(&result.size, 1)
		atomic.StoreUint32(&last, a)

		if result.first == "" {
			binary.BigEndian.PutUint32(ip, a)
			result.first = ip.String()
		}
		binary.BigEndian.PutUint32(ip, last)
		result.last = ip.String()
	}

}

func ipGeneratorTest(input inetTest) (result inetTest) {
	var wg sync.WaitGroup
	ipCh := make(chan uint32, input.size)

	wg.Add(1)
	go func() {
		defer wg.Done()
		mockIpWorker(ipCh, &result)
	}()

	_, inet, err := net.ParseCIDR(input.inet)
	if err != nil {
		result.err = true
		return result
	}

	ipGenerator(context.Background(), inet, ipCh)
	close(ipCh)
	wg.Wait()

	return result
}

// TestIpGenerator calls the ip generator and validates that the first ip, last ip, and size
// match the expected values.
func TestIpGenerator(t *testing.T) {
	tests := []inetTest{
		{
			inet:  "192.168.1.110/24",
			first: "192.168.1.1",
			last:  "192.168.1.254",
			size:  computeNetSz(24),
		},
		{
			inet:  "192.168.1.110/32",
			first: "192.168.1.110",
			last:  "192.168.1.110",
			size:  computeNetSz(32),
		},
		{
			inet:  "192.168.1.20/31",
			first: "192.168.1.20",
			last:  "192.168.1.20",
			size:  computeNetSz(31),
		},
		{
			inet:  "192.168.99.20/16",
			first: "192.168.0.1",
			last:  "192.168.255.254",
			size:  computeNetSz(16),
		},
		{
			inet:  "10.10.10.10/8",
			first: "10.0.0.1",
			last:  "10.255.255.254",
			size:  computeNetSz(8),
		},
	}
	for _, input := range tests {
		input := input
		t.Run(input.inet, func(t *testing.T) {
			t.Parallel()
			result := ipGeneratorTest(input)
			if result.err && !input.err {
				t.Error("got unexpected error")
			} else if !result.err && input.err {
				t.Error("expected an error, but no error was returned")
			} else {
				if result.size != input.size {
					t.Errorf("expected %d ips, but got %d", input.size, result.size)
				}
				if result.first != input.first {
					t.Errorf("expected first ip in range to be %s, but got %s", input.first, result.first)
				}
				if result.last != input.last {
					t.Errorf("expected last ip in range to be %s, but got %s", input.last, result.last)
				}
			}
		})
	}
}

// TestIpGeneratorSubnetSizes calls the ip generator for various subnet sizes and validates that
// the correct amount of IP addresses are generated
func TestIpGeneratorSubnetSizes(t *testing.T) {
	// stop at 10 because the time taken gets exponentially longer
	for i := 32; i >= 10; i-- {
		i := i
		t.Run(strconv.Itoa(i), func(t *testing.T) {
			t.Parallel()
			result := ipGeneratorTest(inetTest{size: uint32(i), inet: fmt.Sprintf("192.168.1.1/%d", i)})
			if result.size != computeNetSz(i) {
				t.Errorf("expected %d ips, but got %d", computeNetSz(i), result.size)
			}
		})
	}
}<|MERGE_RESOLUTION|>--- conflicted
+++ resolved
@@ -33,12 +33,8 @@
 )
 
 func TestMain(m *testing.M) {
-<<<<<<< HEAD
-	Instance()
-=======
 	NewProtocolDriver()
 
->>>>>>> 2e0cc4f3
 	driver.svc = svc
 	driver.lc = logger.NewClient("test", false, "", "DEBUG")
 	driver.config = &driverConfiguration{
