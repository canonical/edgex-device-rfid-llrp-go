--- conflicted
+++ resolved
@@ -1,10 +1,8 @@
-<<<<<<< HEAD
-# Device LLRP Go
-[![license](https://img.shields.io/badge/license-Apache%20v2.0-blue.svg)](LICENSE)
+# Device RFID LLRP Go
+EdgeX device service for communicating with LLRP-based RFID readers.
 
 ## Table of contents
 
-* [Overview](#overview)
 * [First Run](#first-run)
 * [Device Discovery](#device-discovery)
 * [Device Profiles, Custom LLRP Messages, and Service Limitations](#device-profiles-custom-llrp-messages-and-service-limitations)
@@ -13,13 +11,6 @@
 * [Testing](#testing)
 * [Snap Development and Testing](#snap-development-and-testing)
 * [Footnotes](#footnotes)
-
-## Overview
-LLRP Micro Service - device service for connecting LLRP based devices to EdgeX.
-=======
-# Device RFID LLRP Go
-EdgeX device service for communicating with LLRP-based RFID readers.
->>>>>>> a48a8ba0
 
 ## First Run
 **Build Native**
