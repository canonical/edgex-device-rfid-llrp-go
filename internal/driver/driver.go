//
// Copyright (C) 2020 Intel Corporation
//
// SPDX-License-Identifier: Apache-2.0

package driver

import (
	"fmt"
	"github.com/pkg/errors"
	"net"
	"sync"
	"time"

	dsModels "github.com/edgexfoundry/device-sdk-go/pkg/models"
	"github.com/edgexfoundry/go-mod-core-contracts/clients/logger"
	contract "github.com/edgexfoundry/go-mod-core-contracts/models"
)

var once sync.Once
var driver *Driver

type Driver struct {
	lc       logger.LoggingClient
	asyncCh  chan<- *dsModels.AsyncValues
	deviceCh chan<- []dsModels.DiscoveredDevice

	readers     map[string]*Reader
	readerMapMu sync.RWMutex
}

func NewProtocolDriver() dsModels.ProtocolDriver {
	once.Do(func() {
		driver = &Driver{
			readers: make(map[string]*Reader),
		}
	})
	return driver
}

// Initialize performs protocol-specific initialization for the device
// service.
func (d *Driver) Initialize(lc logger.LoggingClient, asyncCh chan<- *dsModels.AsyncValues, deviceCh chan<- []dsModels.DiscoveredDevice) error {
	d.lc = lc
	d.asyncCh = asyncCh
<<<<<<< HEAD
	d.deviceCh = deviceCh
	go d.Discover()
=======
	go Discover()
>>>>>>> 07745fa3
	return nil
}

type protocolMap = map[string]contract.ProtocolProperties

// HandleReadCommands triggers a llrpProtocol Read operation for the specified device.
func (d *Driver) HandleReadCommands(devName string, p protocolMap, reqs []dsModels.CommandRequest) ([]*dsModels.CommandValue, error) {
	d.lc.Debug(fmt.Sprintf("LLRP-Driver.HandleWriteCommands: "+
		"device: %s protocols: %v reqs: %+v", devName, p, reqs))

	if len(reqs) == 0 {
		return nil, errors.New("missing requests")
	}

	_, err := d.getReader(devName, p)
	if err != nil {
		return nil, err
	}

	var responses = make([]*dsModels.CommandValue, len(reqs))

	return responses, nil
}

// HandleWriteCommands passes a slice of CommandRequest struct each representing
// a ResourceOperation for a specific device resource.
// Since the commands are actuation commands, params provide parameters for the individual
// command.
func (d *Driver) HandleWriteCommands(devName string, p protocolMap, reqs []dsModels.CommandRequest, params []*dsModels.CommandValue) error {
	d.lc.Debug(fmt.Sprintf("LLRP-Driver.HandleWriteCommands: "+
		"device: %s protocols: %v reqs: %+v", devName, p, reqs))
	return nil
}

// Stop the llrpProtocol-specific DS code to shutdown gracefully, or
// if the force parameter is 'true', immediately. The driver is responsible
// for closing any in-use channels, including the channel used to send async
// readings (if supported).
func (d *Driver) Stop(force bool) error {
	// Then Logging Client might not be initialized
	if d.lc != nil {
		d.lc.Debug(fmt.Sprintf("LLRP-Driver.Stop called: force=%v", force))
	}
	d.readerMapMu.Lock()
	defer d.readerMapMu.Unlock()
	for _, r := range d.readers {
		go r.Close() // best effort
	}
	d.readers = make(map[string]*Reader)
	return nil
}

// AddDevice is a callback function that is invoked
// when a new Device associated with this Device Service is added
func (d *Driver) AddDevice(deviceName string, protocols protocolMap, adminState contract.AdminState) error {
	d.lc.Debug(fmt.Sprintf("Adding new device: %s protocols: %v adminState: %v",
		deviceName, protocols, adminState))
	_, err := d.getReader(deviceName, protocols)
	return err
}

// UpdateDevice is a callback function that is invoked
// when a Device associated with this Device Service is updated
func (d *Driver) UpdateDevice(deviceName string, protocols protocolMap, adminState contract.AdminState) error {
	d.lc.Debug(fmt.Sprintf("Updating device: %s protocols: %v adminState: %v",
		deviceName, protocols, adminState))
	return nil
}

// RemoveDevice is a callback function that is invoked
// when a Device associated with this Device Service is removed
func (d *Driver) RemoveDevice(deviceName string, p protocolMap) error {
	d.lc.Debug(fmt.Sprintf("Removing device: %s protocols: %v", deviceName, p))
	d.removeReader(deviceName)
	return nil
}

// getOrCreate returns a Reader, creating one if needed.
//
// If a Reader with this name already exists, it returns it.
// Otherwise, calls the createNew function to get a new Reader,
// which it adds to the map and then returns.
func (d *Driver) getReader(name string, p protocolMap) (*Reader, error) {
	// Try with just a read lock.
	d.readerMapMu.RLock()
	r, ok := d.readers[name]
	d.readerMapMu.RUnlock()
	if ok {
		return r, nil
	}

	// Probably need other info too, like the device.
	addr, err := getAddr(p)
	if err != nil {
		return nil, err
	}

	// It's important it holds the lock while creating a new Reader
	// as multiple concurrent connection attempts can reset the Reader.
	d.readerMapMu.Lock()
	defer d.readerMapMu.Unlock()

	// Check if something else created the Reader before we got the lock.
	r, ok = d.readers[name]
	if ok {
		return r, nil
	}

	// todo: configurable timeouts
	conn, err := net.DialTimeout(addr.Network(), addr.String(), time.Second*30)
	if err != nil {
		return nil, err
	}

	r, err = NewReader(WithConn(conn))
	if err != nil {
		return nil, err
	}

	go func() {
		// blocks until the Reader is closed
		err = r.Connect()

		if err == nil || errors.Is(err, ErrReaderClosed) {
			return
		}

		d.lc.Error(err.Error())
		// todo: retry the connection
	}()

	d.readers[name] = r
	return r, nil
}

// removeReader deletes a Reader from the readers map.
func (d *Driver) removeReader(deviceName string) {
	d.readerMapMu.Lock()
	r, ok := d.readers[deviceName]
	if ok {
		go r.Close() // best effort
	}
	delete(d.readers, deviceName)
	d.readerMapMu.Unlock()
	return
}

// getAddr extracts an address from a llrpProtocol mapping.
//
// It expects the map to have {"tcp": {"host": "<ip>", "port": "<port>"}}.
// todo: TLS options? retry/timeout options? LLRP version options?
func getAddr(protocols protocolMap) (net.Addr, error) {
	tcpInfo := protocols["tcp"]
	if tcpInfo == nil {
		return nil, errors.New("missing tcp llrpProtocol")
	}

	host := tcpInfo["host"]
	port := tcpInfo["port"]
	if host == "" || port == "" {
		return nil, errors.Errorf("tcp missing host or port (%q, %q)", host, port)
	}

	addr, err := net.ResolveTCPAddr("tcp", host+":"+port)
	return addr, errors.Wrapf(err,
		"unable to create addr for tcp llrpProtocol (%q, %q)", host, port)
}

func (d *Driver) Discover() {
	mon, wg, err := RunScanner()
	if err != nil {
		d.lc.Error(err.Error())
	} else {
		mon.Stop()
		wg.Wait()
		d.lc.Info("scanning complete")
	}
}<|MERGE_RESOLUTION|>--- conflicted
+++ resolved
@@ -43,18 +43,14 @@
 func (d *Driver) Initialize(lc logger.LoggingClient, asyncCh chan<- *dsModels.AsyncValues, deviceCh chan<- []dsModels.DiscoveredDevice) error {
 	d.lc = lc
 	d.asyncCh = asyncCh
-<<<<<<< HEAD
 	d.deviceCh = deviceCh
 	go d.Discover()
-=======
-	go Discover()
->>>>>>> 07745fa3
 	return nil
 }
 
 type protocolMap = map[string]contract.ProtocolProperties
 
-// HandleReadCommands triggers a llrpProtocol Read operation for the specified device.
+// HandleReadCommands triggers a protocol Read operation for the specified device.
 func (d *Driver) HandleReadCommands(devName string, p protocolMap, reqs []dsModels.CommandRequest) ([]*dsModels.CommandValue, error) {
 	d.lc.Debug(fmt.Sprintf("LLRP-Driver.HandleWriteCommands: "+
 		"device: %s protocols: %v reqs: %+v", devName, p, reqs))
@@ -83,7 +79,7 @@
 	return nil
 }
 
-// Stop the llrpProtocol-specific DS code to shutdown gracefully, or
+// Stop the protocol-specific DS code to shutdown gracefully, or
 // if the force parameter is 'true', immediately. The driver is responsible
 // for closing any in-use channels, including the channel used to send async
 // readings (if supported).
@@ -196,14 +192,14 @@
 	return
 }
 
-// getAddr extracts an address from a llrpProtocol mapping.
+// getAddr extracts an address from a protocol mapping.
 //
 // It expects the map to have {"tcp": {"host": "<ip>", "port": "<port>"}}.
 // todo: TLS options? retry/timeout options? LLRP version options?
 func getAddr(protocols protocolMap) (net.Addr, error) {
 	tcpInfo := protocols["tcp"]
 	if tcpInfo == nil {
-		return nil, errors.New("missing tcp llrpProtocol")
+		return nil, errors.New("missing tcp protocol")
 	}
 
 	host := tcpInfo["host"]
@@ -214,7 +210,7 @@
 
 	addr, err := net.ResolveTCPAddr("tcp", host+":"+port)
 	return addr, errors.Wrapf(err,
-		"unable to create addr for tcp llrpProtocol (%q, %q)", host, port)
+		"unable to create addr for tcp protocol (%q, %q)", host, port)
 }
 
 func (d *Driver) Discover() {
